--- conflicted
+++ resolved
@@ -152,13 +152,8 @@
 		Restore:       retrievalSvc.CollectRestoreTelemetry(),
 	})
 
-<<<<<<< HEAD
-	localUI := localui.New(cfg.LocalUI, engProps, runner, docker)
+	embeddedUI := embeddedui.New(cfg.EmbeddedUI, engProps, runner, docker)
 	server := srv.NewServer(&cfg.Engine, &cfg.Global, engProps, docker, cloningSvc, provisioner, retrievalSvc, platformSvc, obs, est, pm, tm)
-=======
-	embeddedUI := embeddedui.New(cfg.EmbeddedUI, engProps, runner, docker)
-	server := srv.NewServer(&cfg.Server, &cfg.Global, engProps, docker, cloningSvc, provisioner, retrievalSvc, platformSvc, obs, est, pm, tm)
->>>>>>> 1a178a3c
 	shutdownCh := setShutdownListener()
 
 	go setReloadListener(ctx, provisioner, tm, retrievalSvc, pm, cloningSvc, platformSvc, est, embeddedUI, server)
