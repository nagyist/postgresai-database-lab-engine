--- conflicted
+++ resolved
@@ -153,13 +153,8 @@
 		Restore:       retrievalSvc.CollectRestoreTelemetry(),
 	})
 
-<<<<<<< HEAD
-	localUI := localui.New(cfg.LocalUI, engProps, runner, dockerCLI)
-	server := srv.NewServer(&cfg.Engine, &cfg.Global, engProps, cloningSvc, retrievalSvc, platformSvc, dockerCLI, obs, est, pm, tm)
-=======
 	localUI := localui.New(cfg.LocalUI, engProps, runner, docker)
-	server := srv.NewServer(&cfg.Server, &cfg.Global, engProps, docker, cloningSvc, provisioner, retrievalSvc, platformSvc, obs, est, pm, tm)
->>>>>>> 12dca298
+	server := srv.NewServer(&cfg.Engine, &cfg.Global, engProps, docker, cloningSvc, provisioner, retrievalSvc, platformSvc, obs, est, pm, tm)
 	shutdownCh := setShutdownListener()
 
 	go setReloadListener(ctx, provisioner, tm, retrievalSvc, pm, cloningSvc, platformSvc, est, localUI, server)
