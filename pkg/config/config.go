--- conflicted
+++ resolved
@@ -35,19 +35,7 @@
 
 // Config contains a common database-lab configuration.
 type Config struct {
-<<<<<<< HEAD
-	Engine      srvCfg.Engine    `yaml:"engine"`
-	Provision   provision.Config `yaml:"provision"`
-	Cloning     cloning.Config   `yaml:"cloning"`
-	Platform    platform.Config  `yaml:"platform"`
-	Global      global.Config    `yaml:"global"`
-	Retrieval   retConfig.Config `yaml:"retrieval"`
-	Observer    observer.Config  `yaml:"observer"`
-	Estimator   estimator.Config `yaml:"estimator"`
-	PoolManager pool.Config      `yaml:"poolManager"`
-	LocalUI     localui.Config   `yaml:"localUI"`
-=======
-	Server      srvCfg.Config     `yaml:"server"`
+	Engine      srvCfg.Engine     `yaml:"engine"`
 	Provision   provision.Config  `yaml:"provision"`
 	Cloning     cloning.Config    `yaml:"cloning"`
 	Platform    platform.Config   `yaml:"platform"`
@@ -57,7 +45,6 @@
 	Estimator   estimator.Config  `yaml:"estimator"`
 	PoolManager pool.Config       `yaml:"poolManager"`
 	EmbeddedUI  embeddedui.Config `yaml:"embeddedUI"`
->>>>>>> 1a178a3c
 }
 
 // LoadConfiguration instances a new application configuration.
